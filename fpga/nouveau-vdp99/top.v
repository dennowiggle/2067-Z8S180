//**************************************************************************
//
//    Copyright (C) 2024,2025  John Winans
//
//    This library is free software; you can redistribute it and/or
//    modify it under the terms of the GNU Lesser General Public
//    License as published by the Free Software Foundation; either
//    version 2.1 of the License, or (at your option) any later version.
//
//    This library is distributed in the hope that it will be useful,
//    but WITHOUT ANY WARRANTY; without even the implied warranty of
//    MERCHANTABILITY or FITNESS FOR A PARTICULAR PURPOSE.  See the GNU
//    Lesser General Public License for more details.
//
//    You should have received a copy of the GNU Lesser General Public
//    License along with this library; if not, write to the Free Software
//    Foundation, Inc., 51 Franklin Street, Fifth Floor, Boston, MA  02110-1301
//    USA
//
//**************************************************************************

`default_nettype none

module top (
//    input wire          hwclk,      // 25MHZ oscillator
    input wire          clock_50_sys_in,      // 50MHZ oscillator

    input wire          s1_n,
    output wire [5:0]   led,

    input wire [19:0]   a,
    inout wire [7:0]    d,          // bidirectional

    input wire          busack_n,
    output wire         busreq_n,

    output wire         ce_n,
    output wire         oe_n,
    output wire         we_n,

    output wire         dreq1_n,

    // input wire          e,
    output wire         extal,
    input wire          phi,

    // input wire          halt_n,

    output wire [1:0]   int_n,
    output wire         nmi_n,

    input wire          rd_n,
    input wire          wr_n,
    input wire          iorq_n,
    input wire          mreq_n,
    input wire          m1_n,

    output wire         reset,
    // input wire          rfsh_n,
    // input wire          st,
    input wire          tend1_n,
    output wire         wait_n,

    output wire         sd_mosi,
    output wire         sd_clk,
    output wire         sd_ssel_n,

    input wire          sd_miso,
    input wire          sd_det,

    output wire         rgb_hsync,
    output wire         rgb_vsync,
    output wire  [3:0]  rgb_red,
    output wire  [3:0]  rgb_green,
    output wire  [3:0]  rgb_blue,

    // SNES Controller signals
    output wire         snes_clock,
    output wire         snes_latch,
    input  wire         snes1_data,
    input  wire         snes2_data,



    // output wire [15:0]  tp          // handy-dandy test-point outputs
    );

    wire [15:0] tp;                 // handy-dandy test-point outputs
    wire hwclk;
    wire reset_n;

    wire [1:0] vga_red;
    wire [1:0] vga_grn;
    wire [1:0] vga_blu;
    wire vga_hsync;
    wire vga_vsync;

    assign rgb_red   = {2{vga_red}};
    assign rgb_green = {2{vga_grn}};
    assign rgb_blue  = {2{vga_blu}};
    assign rgb_hsync = vga_hsync;
    assign rgb_vsync = vga_vsync;

    localparam RAM_START = 20'h1000;

<<<<<<< HEAD
    // assign tp = { iorq_wr_tick, iorq_rd_tick, phi, e, iorq_n, we_n, oe_n, ce_n, wr_n, rd_n, mreq_n, m1_n };
    //            93            90            87   84 82      80    78    75    73    63    61      56
=======
    localparam NUM_BOOT_BRAMS = 6;                  // Even number due to bug in yosys newer versions!
    localparam NUM_VRAM_BRAMS = 32-NUM_BOOT_BRAMS;  // 32 total in ICE40HX4/8K, residual = VRAM
>>>>>>> 4029943a

    // a boot ROM
    wire [7:0]  rom_data;           // ROM output data bus
    memory #( .RAM_SIZE(NUM_BOOT_BRAMS*512) ) rom ( .rd_clk(phi), .addr(a), .data(rom_data) );

    // consider debouncing s1_n using hwclk (no other clock possible)
    wire reset = ~s1_n || ~pll_locked;      // assert reset when PLL is starting up & unstable
    assign reset_n = ~reset;                // CPU reset

    // When the CPU is reading from the FPGA drive the bus, else tri-state it.
    reg [7:0] dout;                 // what to write to data bus when requested
    reg dbus_out;                   // 1 if the FPGA shoudl drive the data bus
    assign d = dbus_out ? dout : 8'bz;  // a tri-state driver

    reg rom_sel;                    // true when the boot ROM is enabled
    always @(posedge phi)
        if ( reset )
            rom_sel <= 1;               // after a hard reset, the boot ROM is enabled...
        else if ( ioreq_rd_fe_tick )    // until there is a read from IO port 0xfe
            rom_sel <= 0;

    // Determine if the FPGA will drive the data bus and with what
    // the CPU is reading from its data bus.
    always @(*) begin
        dbus_out = 1;
        dout = 8'bx;

        (* parallel_case *)     // no more than one case can match (one-hot)
        case (1)
        mreq_rom:       dout = rom_data;            // boot ROM memory
        ioreq_rd_f0:    dout = ioreq_rd_f0_data;    // gpio input
        ioreq_rd_vdp:   dout = vdp_dout;            // data from the VDP
        ioreq_rd_j3:    dout = {joy1_data[7:2], ~vdp_irq, joy1_data[0]};
        ioreq_rd_j4:    dout = joy2_data[7:0];
        default:        dbus_out = 0;
        endcase
    end

    // 18.432MHZ = 57600 (when running at X/2)
    // 18.432MHZ = 115200 (when running at X/1)
    wire        pll_locked;             // true when the PLL has locked to target freq
    // pll_25_18432 pll ( .clock_in(hwclk), .clock_out(extal), .locked(pll_locked) );
    // PETER : 50MHz input, 18.18MHz output, 25MHz output
    pll_25_18432 pll ( .clock_in(clock_50_sys_in), .clock_out(extal), .hwclk(hwclk), .locked(pll_locked) );


    // for read cycle: latch value on first phi falling edge after iorq becomes true:
    // fsm counting falling phi when rd is true & enable when count = 0 && iorq is true
    wire    iorq_rd_tick;
    iorq_rd_fsm rd_fsm (.reset(reset), .phi(phi), .iorq(~iorq_n), .rd(~rd_n), .rd_tick(iorq_rd_tick) );

    // for a write cycle: latch value on second phi falling edge after iorq becomes true:
    // fsm counting falling phi when wr is true and enable when count = 1
    wire    iorq_wr_tick;
    iorq_wr_fsm wr_fsm (.reset(reset), .phi(phi), .iorq(~iorq_n), .wr(~wr_n), .wr_tick(iorq_wr_tick) );


    // qualified asynchronous bus enable signals
    wire iorq_rd = ~iorq_n && ~rd_n;
    wire iorq_wr = ~iorq_n && ~wr_n;
    wire mem_rd = ~mreq_n && ~rd_n;
    wire mem_wr = ~mreq_n && ~wr_n;

    // IO address decoders (two variations):
    //  signal       = CPU asynchronous IO cycle
    //  signal_tick  = FPGA ff clock enable synchronized to phi
    //  NOTE: The address bus is stable during the iorq_rd/wr_tick periods.

    // gpio input
    wire ioreq_rd_f0 = iorq_rd && (a[7:0] == 8'hf0);                // gpio input
    wire ioreq_rd_f0_tick = iorq_rd_tick && (a[7:0] == 8'hf0);

//  wire ioreq_wr_f1 = iorq_wr && (a[7:0] == 8'hf1);                // gpio output
    wire ioreq_wr_f1_tick  = iorq_wr_tick && (a[7:0] == 8'hf1);

//  wire ioreq_rd_fe = iorq_rd && (a[7:0] == 8'hfe);                
    wire ioreq_rd_fe_tick = iorq_rd_tick && (a[7:0] == 8'hfe);      // flash select disable access port

    // ROM memory address decoder (address bus is 20 bits wide)
    wire mreq_rom = rom_sel && mem_rd && a[19:12] == 0;         // all top MSBs of bottom 4K are zero

    // The GPIO output latch
    reg [7:0] gpio_out;
    always @(negedge phi) begin
        if ( ioreq_wr_f1_tick )
            gpio_out <= d;
    end

    // It is not really necessary to latch this because the SD signals will be stable during a read:
    reg [7:0] ioreq_rd_f0_data;     //  = {sd_miso,sd_det,6'bx};  // data value when reading port F0
    always @(negedge phi) begin
        if ( ioreq_rd_f0_tick )
            ioreq_rd_f0_data <= {sd_miso,sd_det,6'bx};
    end

    assign sd_mosi = gpio_out[0];   // connect the GPIO output bits to the SD card pins
    assign sd_clk  = gpio_out[1];
    assign sd_ssel_n = gpio_out[2];

    assign busreq_n = 1'b1;     // de-assert /BUSREQ
    assign dreq1_n = 1'b1;      // de-assert /DREQ1
    //assign int_n = 3'b111;      // de-assert /INT0 /INT1 /INT2
    assign int_n = { ~vdp_irq, 2'b11 };
    assign nmi_n = 1'b1;        // de-assert /NMI
    assign wait_n = 1'b1;       // de-assert /WAIT

    // Enable the static RAM on memory cycles when the data bus is driven by the FPGA
    // The address range that is used to enable the SRAM varies depending on if/when
    // the shadow ROM is being enabled.
    assign ce_n = ~(~mreq_n && ~dbus_out );
    assign oe_n = mreq_n | rd_n;
    assign we_n = mreq_n | wr_n;




    wire ioreq_rd_vdp = iorq_rd && (a[7:1] == 7'b1000000);  // true for ports 80 and 81
    wire ioreq_wr_vdp = iorq_wr && (a[7:1] == 7'b1000000);  // true for ports 80 and 81

    wire [7:0] vdp_dout;
    wire [3:0] vdp_color;
    wire vdp_hsync;
    wire vdp_vsync;
    wire vdp_irq;

    z80_vdp99 #( .VRAM_SIZE(NUM_VRAM_BRAMS*512) ) vdp (
        .reset,
        .phi(phi),
        .pxclk(hwclk),
        .cpu_mode(a[0]),
        .cpu_din(d),
        .cpu_dout(vdp_dout),
        .irq(vdp_irq),
        .cpu_wr(ioreq_wr_vdp),
        .cpu_rd(ioreq_rd_vdp),
        .color(vdp_color),
        .hsync(vdp_hsync),
        .vsync(vdp_vsync)
    );


    color_palette palette (
        .color(vdp_color),
        .red(vga_red),
        .grn(vga_grn),
        .blu(vga_blu)
    );
/*
    // XXX a hack for now.  Need a decoder & 6-bit DAC for TI99 VDP colors 
    assign vga_red = { vdp_color[2], vdp_color[2] };
    assign vga_grn = { vdp_color[1], vdp_color[1] };
    assign vga_blu = { vdp_color[0], vdp_color[0] };
*/
    assign vga_hsync = ~vdp_hsync;
    assign vga_vsync = ~vdp_vsync;

/*
    wire ioreq_rd_j3 = iorq_rd && (a[7:0] == 8'ha8);
    wire ioreq_rd_j3_tick = iorq_rd_tick && (a[7:0] == 8'ha8);      // joystick J3

    wire ioreq_rd_j4 = iorq_rd && (a[7:0] == 8'ha9);
    wire ioreq_rd_j4_tick = iorq_rd_tick && (a[7:0] == 8'ha9);      // joystick J4
*/


    // show some signals from the GPIO ports on the LEDs for reference
    assign led = {~sd_miso,sd_det,1'b1,~gpio_out[2:0]};


    wire ioreq_rd_j3 = iorq_rd && (a[7:0] == 8'ha8);
    wire ioreq_rd_j4 = iorq_rd && (a[7:0] == 8'ha9);

    wire [15:0] joy1_data;
    wire [15:0] joy2_data;

    wtm_snesJoysticks #(
        .CLOCK_FREQ_HZ    (18181818)
    )
    wtm_joysticks(
        // CPU clock and reset
        .clock          (phi),
        .reset_n        (reset_n),

        // SNES Controller signals
        .snes_clock     (snes_clock),
        .snes_latch     (snes_latch),
        .snes1_data     (snes1_data),
        .snes2_data     (snes2_data),

        // Joystick registers
        .joy1_data      (joy1_data),
        .joy2_data      (joy2_data)
    );




endmodule<|MERGE_RESOLUTION|>--- conflicted
+++ resolved
@@ -103,13 +103,12 @@
 
     localparam RAM_START = 20'h1000;
 
-<<<<<<< HEAD
     // assign tp = { iorq_wr_tick, iorq_rd_tick, phi, e, iorq_n, we_n, oe_n, ce_n, wr_n, rd_n, mreq_n, m1_n };
     //            93            90            87   84 82      80    78    75    73    63    61      56
-=======
+
+
     localparam NUM_BOOT_BRAMS = 6;                  // Even number due to bug in yosys newer versions!
     localparam NUM_VRAM_BRAMS = 32-NUM_BOOT_BRAMS;  // 32 total in ICE40HX4/8K, residual = VRAM
->>>>>>> 4029943a
 
     // a boot ROM
     wire [7:0]  rom_data;           // ROM output data bus
